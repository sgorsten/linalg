--- conflicted
+++ resolved
@@ -91,26 +91,40 @@
     template<class T, class A, int I> struct scalar_accessor 
     { 
         A elems;
-        scalar_accessor()                = delete;
-        operator const T & () const      { return elems[I]; }
-        operator T & ()                  { return elems[I]; }
-        const T * operator & () const    { return &elems[I]; }
-        T * operator & ()                { return &elems[I]; }
-        T & operator = (const T & value) { return elems[I] = value; }
-    };
-    template<class T, class A, int... I> struct swizzle_accessor
-    {
-        A elems;
-        swizzle_accessor() = delete;
-        operator vec<T,sizeof...(I)> () const { return {elems[I]...}; }
-        void operator = (const vec<T,sizeof...(I)> & value) 
-        { 
-            int i[] {I...}; 
-            for(int j=0; j<sizeof...(I); ++j)
-            {
-                elems[i[j]] = value[j];
-            }
-        }
+        scalar_accessor()                          = delete;
+        operator const T & () const                { return elems[I]; }
+        operator T & ()                            { return elems[I]; }
+        const T * operator & () const              { return &elems[I]; }
+        T * operator & ()                          { return &elems[I]; }
+        T & operator = (const T & value)           { return elems[I] = value; }
+        T & operator = (const scalar_accessor & r) { return elems[I] = r; } // Default copy operator has incorrect semantics, force interpretation as scalar
+    };
+    template<class T, class A, int I0, int I1> struct swizzle2
+    {
+        A                           e;
+        constexpr                   swizzle2(T e0, T e1)                    : e{} { e[I0]=e0; e[I1]=e1; } // Aggregate constructor (braced-initialization) has incorrect semantics
+                                    swizzle2(const vec<T,2> & r)            : swizzle2(r[0], r[1]) {}
+        template<class B, int... J> swizzle2(const swizzle2<T,B,J...> & r)  : swizzle2(vec<T,2>(r)) {}
+                                    operator vec<T,2> () const              { return {e[I0], e[I1]}; }           
+        swizzle2 &                  operator = (const swizzle2 & r)         { e[I0]=r.e[I0]; e[I1]=r.e[I1]; return *this; } // Default copy operator has incorrect semantics
+    };
+    template<class T, class A, int I0, int I1, int I2> struct swizzle3
+    {
+        A                           e;
+        constexpr                   swizzle3(T e0, T e1, T e2)              : e{} { e[I0]=e0; e[I1]=e1; e[I2]=e2; } // Aggregate constructor (braced-initialization) has incorrect semantics
+                                    swizzle3(const vec<T,3> & r)            : swizzle3(r[0], r[1], r[2]) {}
+        template<class B, int... J> swizzle3(const swizzle3<T,B,J...> & r)  : swizzle3(vec<T,3>(r)) {}
+                                    operator vec<T,3> () const              { return {e[I0], e[I1], e[I2]}; }           
+        swizzle3 &                  operator = (const swizzle3 & r)         { e[I0]=r.e[I0]; e[I1]=r.e[I1]; e[I2]=r.e[I2]; return *this; } // Default copy operator has incorrect semantics
+    };
+    template<class T, class A, int I0, int I1, int I2, int I3> struct swizzle4
+    {
+        A                           e;
+        constexpr                   swizzle4(T e0, T e1, T e2, T e3)        : e{} { e[I0]=e0; e[I1]=e1; e[I2]=e2; e[I3]=e3; } // Aggregate constructor (braced-initialization) has incorrect semantics
+                                    swizzle4(const vec<T,4> & r)            : swizzle4(r[0], r[1], r[2], r[3]) {}
+        template<class B, int... J> swizzle4(const swizzle4<T,B,J...> & r)  : swizzle4(vec<T,4>(r)) {}
+                                    operator vec<T,4> () const              { return {e[I0], e[I1], e[I2], e[I3]}; }           
+        swizzle4 &                  operator = (const swizzle4 & r)         { e[I0]=r.e[I0]; e[I1]=r.e[I1]; e[I2]=r.e[I2]; e[I3]=r.e[I3]; return *this; } // Default copy operator has incorrect semantics
     };
 
     /////////////////////////////////////////////////////////////////////////////////////////////////////////
@@ -119,28 +133,18 @@
 
     namespace detail
     {
+        template<class A> struct element_storage { A elems; };
+
         // Support for user defined conversions
         template<class T, class U> using conv_t = typename std::enable_if<!std::is_same<T,U>::value, decltype(converter<T,U>()(std::declval<U>()))>::type;
         template<class T, class U> constexpr T convert(const U & u) { return converter<T,U>()(u); }
 
-<<<<<<< HEAD
-=======
-        // Support for named scalar types, as in https://t0rakka.silvrback.com/simd-scalar-accessor
-        template<class A> struct element_storage { A elems; };
-        template<class T, class A, int I> struct scalar_accessor 
-        { 
-            A elems;
-            operator const T & () const                { return elems[I]; }
-            operator T & ()                            { return elems[I]; }
-            const T * operator & () const              { return &elems[I]; }
-            T * operator & ()                          { return &elems[I]; }
-            T & operator = (const T & value)           { return elems[I] = value; }
-            T & operator = (const scalar_accessor & r) { return elems[I] = r; } // Default copy operator has incorrect semantics
-        };
->>>>>>> a0d260f8
+        // Helper which reduces scalar_accessor and swizzleN types to their intended targets
         template<class T> struct unpack { using type=T; };
         template<class T, class A, int I> struct unpack<scalar_accessor<T,A,I>> { using type=T; };
-        template<class T, class A, int... I> struct unpack<swizzle_accessor<T,A,I...>> { using type=vec<T,sizeof...(I)>; };
+        template<class T, class A, int... I> struct unpack<swizzle2<T,A,I...>> { using type=vec<T,2>; };
+        template<class T, class A, int... I> struct unpack<swizzle3<T,A,I...>> { using type=vec<T,3>; };
+        template<class T, class A, int... I> struct unpack<swizzle4<T,A,I...>> { using type=vec<T,4>; };
         template<class T> using unpack_t = typename unpack<T>::type;
 
         // Type returned by the compare(...) function which supports all six comparison operators against 0
@@ -151,6 +155,16 @@
         template<class T> constexpr bool operator > (const ord<T> & o, std::nullptr_t) { return o.b < o.a; }
         template<class T> constexpr bool operator <= (const ord<T> & o, std::nullptr_t) { return !(o.b < o.a); }
         template<class T> constexpr bool operator >= (const ord<T> & o, std::nullptr_t) { return !(o.a < o.b); }
+
+        // Patterns which can be used with the compare(...) function
+        template<class A, class B> struct any_compare {};
+        template<class T> struct any_compare<vec<T,2>,vec<T,2>> { using type=ord<T>; constexpr ord<T> operator() (const vec<T,2> & a, const vec<T,2> & b) const { return !(a[0]==b[0]) ? ord<T>{a[0],b[0]} : ord<T>{a[1],b[1]}; } };
+        template<class T> struct any_compare<vec<T,3>,vec<T,3>> { using type=ord<T>; constexpr ord<T> operator() (const vec<T,3> & a, const vec<T,3> & b) const { return !(a[0]==b[0]) ? ord<T>{a[0],b[0]} : !(a[1]==b[1]) ? ord<T>{a[1],b[1]} : ord<T>{a[2],b[2]}; } };
+        template<class T> struct any_compare<vec<T,4>,vec<T,4>> { using type=ord<T>; constexpr ord<T> operator() (const vec<T,4> & a, const vec<T,4> & b) const { return !(a[0]==b[0]) ? ord<T>{a[0],b[0]} : !(a[1]==b[1]) ? ord<T>{a[1],b[1]} : !(a[2]==b[2]) ? ord<T>{a[2],b[2]} : ord<T>{a[3],b[3]}; } };
+        template<class T, int M> struct any_compare<mat<T,M,2>,mat<T,M,2>> { using type=ord<T>; constexpr ord<T> operator() (const mat<T,M,2> & a, const mat<T,M,2> & b) const { return a[0]!=b[0] ? compare(a[0],b[0]) : compare(a[1],b[1]); } };
+        template<class T, int M> struct any_compare<mat<T,M,3>,mat<T,M,3>> { using type=ord<T>; constexpr ord<T> operator() (const mat<T,M,3> & a, const mat<T,M,3> & b) const { return a[0]!=b[0] ? compare(a[0],b[0]) : a[1]!=b[1] ? compare(a[1],b[1]) : compare(a[2],b[2]); } };
+        template<class T, int M> struct any_compare<mat<T,M,4>,mat<T,M,4>> { using type=ord<T>; constexpr ord<T> operator() (const mat<T,M,4> & a, const mat<T,M,4> & b) const { return a[0]!=b[0] ? compare(a[0],b[0]) : a[1]!=b[1] ? compare(a[1],b[1]) : a[2]!=b[2] ? compare(a[2],b[2]) : compare(a[3],b[3]); } };
+        template<class T> struct any_compare<quat<T>,quat<T>> { using type=ord<T>; constexpr ord<T> operator() (const quat<T> & a, const quat<T> & b) const { return !(a.x==b.x) ? ord<T>{a.x,b.x} : !(a.y==b.y) ? ord<T>{a.y,b.y} : !(a.z==b.z) ? ord<T>{a.z,b.z} : ord<T>{a.w,b.w}; } };
 
         // Stand-in for std::integer_sequence/std::make_integer_sequence
         template<int... I> struct seq {};
@@ -270,17 +284,11 @@
     {
         union
         {
-<<<<<<< HEAD
-            T elems[2];
+            detail::element_storage<T[2]> elems;
             scalar_accessor<T,T[2],0> x, r, s;
             scalar_accessor<T,T[2],1> y, g, t;
-            swizzle_accessor<T,T[2],0,1> xy, rg, st;
-            swizzle_accessor<T,T[2],1,0> yx, gr, ts;
-=======
-            detail::element_storage<T[2]> elems;
-            detail::scalar_accessor<T,T[2],0> x,r,s;
-            detail::scalar_accessor<T,T[2],1> y,g,t;
->>>>>>> a0d260f8
+            swizzle2<T,T[2],0,1> xy, rg, st;
+            swizzle2<T,T[2],1,0> yx, gr, ts;
         };
         constexpr                            vec()                                                       : elems{} {}
         constexpr                            vec(const vec & v)                                          : elems{v[0], v[1]} {}
@@ -300,29 +308,22 @@
     {
         union
         {
-<<<<<<< HEAD
-            T elems[3];
+            detail::element_storage<T[3]> elems;
             scalar_accessor<T,T[3],0> x, r, s;
             scalar_accessor<T,T[3],1> y, g, t;
             scalar_accessor<T,T[3],2> z, b, p;
-            swizzle_accessor<T,T[3],0,1> xy, rg, st;
-            swizzle_accessor<T,T[3],0,2> xz, rb, sp;
-            swizzle_accessor<T,T[3],1,0> yx, gr, ts;
-            swizzle_accessor<T,T[3],1,2> yz, gb, tp;
-            swizzle_accessor<T,T[3],2,0> zx, br, ps;
-            swizzle_accessor<T,T[3],2,1> zy, bg, pt;
-            swizzle_accessor<T,T[3],0,1,2> xyz, rgb, stp;
-            swizzle_accessor<T,T[3],0,2,1> xzy, rbg, spt;
-            swizzle_accessor<T,T[3],1,0,2> yxz, grb, tsp;
-            swizzle_accessor<T,T[3],1,2,0> yzx, gbr, tps;
-            swizzle_accessor<T,T[3],2,0,1> zxy, brg, pst;
-            swizzle_accessor<T,T[3],2,1,0> zyx, bgr, pts;
-=======
-            detail::element_storage<T[3]> elems;
-            detail::scalar_accessor<T,T[3],0> x,r,s;
-            detail::scalar_accessor<T,T[3],1> y,g,t;
-            detail::scalar_accessor<T,T[3],2> z,b,p;
->>>>>>> a0d260f8
+            swizzle2<T,T[3],0,1> xy, rg, st;
+            swizzle2<T,T[3],0,2> xz, rb, sp;
+            swizzle2<T,T[3],1,0> yx, gr, ts;
+            swizzle2<T,T[3],1,2> yz, gb, tp;
+            swizzle2<T,T[3],2,0> zx, br, ps;
+            swizzle2<T,T[3],2,1> zy, bg, pt;
+            swizzle3<T,T[3],0,1,2> xyz, rgb, stp;
+            swizzle3<T,T[3],0,2,1> xzy, rbg, spt;
+            swizzle3<T,T[3],1,0,2> yxz, grb, tsp;
+            swizzle3<T,T[3],1,2,0> yzx, gbr, tps;
+            swizzle3<T,T[3],2,0,1> zxy, brg, pst;
+            swizzle3<T,T[3],2,1,0> zyx, bgr, pts;
         };
         constexpr                            vec()                                                       : elems{} {}
         constexpr                            vec(const vec & v)                                          : elems{v[0], v[1], v[2]} {}
@@ -330,19 +331,11 @@
         constexpr                            vec(const vec<T,2> & e01, const T & e2)                     : elems{e01[0], e01[1], e2} {}
         constexpr explicit                   vec(const T & s)                                            : elems{s, s, s} {}
         template<class U> constexpr explicit vec(const vec<U,3> & v)                                     : elems{static_cast<T>(v[0]), static_cast<T>(v[1]), static_cast<T>(v[2])} {}
-<<<<<<< HEAD
-        constexpr const T &                  operator[] (int i) const                                    { return elems[i]; }
-        LINALG_CONSTEXPR14 T &               operator[] (int i)                                          { return elems[i]; }
-        constexpr const T *                  data() const                                                { return elems; }
-        LINALG_CONSTEXPR14 T *               data()                                                      { return elems; }
-=======
         LINALG_CONSTEXPR14 vec &             operator = (const vec & r)                                  { elems = r.elems; return *this; }
         constexpr const T &                  operator[] (int i) const                                    { return elems.elems[i]; }
         LINALG_CONSTEXPR14 T &               operator[] (int i)                                          { return elems.elems[i]; }
         constexpr const T *                  data() const                                                { return elems.elems; }
         LINALG_CONSTEXPR14 T *               data()                                                      { return elems.elems; }
-        constexpr vec<T,2>                   xy() const                                                  { return {elems.elems[0],elems.elems[1]}; }
->>>>>>> a0d260f8
 
         template<class U, class=detail::conv_t<vec,U>> constexpr vec(const U & u)                        : vec(detail::convert<vec>(u)) {}
         template<class U, class=detail::conv_t<U,vec>> constexpr operator U () const                     { return detail::convert<U>(*this); }
@@ -351,79 +344,71 @@
     {
         union
         {
-<<<<<<< HEAD
-            T elems[4];
+            detail::element_storage<T[4]> elems;
             scalar_accessor<T,T[4],0> x, r, s;
             scalar_accessor<T,T[4],1> y, g, t;
             scalar_accessor<T,T[4],2> z, b, p;
             scalar_accessor<T,T[4],3> w, a, q;
-            swizzle_accessor<T,T[4],0,1> xy, rg, st;
-            swizzle_accessor<T,T[4],0,2> xz, rb, sp;
-            swizzle_accessor<T,T[4],0,3> xw, ra, sq;
-            swizzle_accessor<T,T[4],1,0> yx, gr, ts;
-            swizzle_accessor<T,T[4],1,2> yz, gb, tp;
-            swizzle_accessor<T,T[4],1,3> yw, ga, tq;
-            swizzle_accessor<T,T[4],2,0> zx, br, ps;
-            swizzle_accessor<T,T[4],2,1> zy, bg, pt;
-            swizzle_accessor<T,T[4],2,3> zw, ba, pq;
-            swizzle_accessor<T,T[4],3,0> wx, ar, qs;
-            swizzle_accessor<T,T[4],3,1> wy, ag, qt;
-            swizzle_accessor<T,T[4],3,2> wz, ab, qp;
-            swizzle_accessor<T,T[4],0,1,2> xyz, rgb, stp;
-            swizzle_accessor<T,T[4],0,1,3> xyw, rga, stq;
-            swizzle_accessor<T,T[4],0,2,1> xzy, rbg, spt;
-            swizzle_accessor<T,T[4],0,2,3> xzw, rba, spq;
-            swizzle_accessor<T,T[4],0,3,1> xwy, rag, sqt;
-            swizzle_accessor<T,T[4],0,3,2> xwz, rab, sqp;
-            swizzle_accessor<T,T[4],1,0,2> yxz, grb, tsp;
-            swizzle_accessor<T,T[4],1,0,3> yxw, gra, tsq;
-            swizzle_accessor<T,T[4],1,2,0> yzx, gbr, tps;
-            swizzle_accessor<T,T[4],1,2,3> yzw, gba, tpq;
-            swizzle_accessor<T,T[4],1,3,0> ywx, gar, tqs;
-            swizzle_accessor<T,T[4],1,3,2> ywz, gab, tqp;
-            swizzle_accessor<T,T[4],2,0,1> zxy, brg, pst;
-            swizzle_accessor<T,T[4],2,0,3> zxw, bra, psq;
-            swizzle_accessor<T,T[4],2,1,0> zyx, bgr, pts;
-            swizzle_accessor<T,T[4],2,1,3> zyw, bga, ptq;
-            swizzle_accessor<T,T[4],2,3,0> zwx, bar, pqs;
-            swizzle_accessor<T,T[4],2,3,1> zwy, bag, pqt;
-            swizzle_accessor<T,T[4],3,0,1> wxy, arg, qst;
-            swizzle_accessor<T,T[4],3,0,2> wxz, arb, qsp;
-            swizzle_accessor<T,T[4],3,1,0> wyx, agr, qts;
-            swizzle_accessor<T,T[4],3,1,2> wyz, agb, qtp;
-            swizzle_accessor<T,T[4],3,2,0> wzx, abr, qps;
-            swizzle_accessor<T,T[4],3,2,1> wzy, abg, qpt;
-            swizzle_accessor<T,T[4],0,1,2,3> xyzw, rgba, stpq;
-            swizzle_accessor<T,T[4],0,1,3,2> xywz, rgab, stqp;
-            swizzle_accessor<T,T[4],0,2,1,3> xzyw, rbga, sptq;
-            swizzle_accessor<T,T[4],0,2,3,1> xzwy, rbag, spqt;
-            swizzle_accessor<T,T[4],0,3,1,2> xwyz, ragb, sqtp;
-            swizzle_accessor<T,T[4],0,3,2,1> xwzy, rabg, sqpt;
-            swizzle_accessor<T,T[4],1,0,2,3> yxzw, grba, tspq;
-            swizzle_accessor<T,T[4],1,0,3,2> yxwz, grab, tsqp;
-            swizzle_accessor<T,T[4],1,2,0,3> yzxw, gbra, tpsq;
-            swizzle_accessor<T,T[4],1,2,3,0> yzwx, gbar, tpqs;
-            swizzle_accessor<T,T[4],1,3,0,2> ywxz, garb, tqsp;
-            swizzle_accessor<T,T[4],1,3,2,0> ywzx, gabr, tqps;
-            swizzle_accessor<T,T[4],2,0,1,3> zxyw, brga, pstq;
-            swizzle_accessor<T,T[4],2,0,3,1> zxwy, brag, psqt;
-            swizzle_accessor<T,T[4],2,1,0,3> zyxw, bgra, ptsq;
-            swizzle_accessor<T,T[4],2,1,3,0> zywx, bgar, ptqs;
-            swizzle_accessor<T,T[4],2,3,0,1> zwxy, barg, pqst;
-            swizzle_accessor<T,T[4],2,3,1,0> zwyx, bagr, pqts;
-            swizzle_accessor<T,T[4],3,0,1,2> wxyz, argb, qstp;
-            swizzle_accessor<T,T[4],3,0,2,1> wxzy, arbg, qspt;
-            swizzle_accessor<T,T[4],3,1,0,2> wyxz, agrb, qtsp;
-            swizzle_accessor<T,T[4],3,1,2,0> wyzx, agbr, qtps;
-            swizzle_accessor<T,T[4],3,2,0,1> wzxy, abrg, qpst;
-            swizzle_accessor<T,T[4],3,2,1,0> wzyx, abgr, qpts;
-=======
-            detail::element_storage<T[4]> elems;
-            detail::scalar_accessor<T,T[4],0> x,r,s;
-            detail::scalar_accessor<T,T[4],1> y,g,t;
-            detail::scalar_accessor<T,T[4],2> z,b,p;
-            detail::scalar_accessor<T,T[4],3> w,a,q;
->>>>>>> a0d260f8
+            swizzle2<T,T[4],0,1> xy, rg, st;
+            swizzle2<T,T[4],0,2> xz, rb, sp;
+            swizzle2<T,T[4],0,3> xw, ra, sq;
+            swizzle2<T,T[4],1,0> yx, gr, ts;
+            swizzle2<T,T[4],1,2> yz, gb, tp;
+            swizzle2<T,T[4],1,3> yw, ga, tq;
+            swizzle2<T,T[4],2,0> zx, br, ps;
+            swizzle2<T,T[4],2,1> zy, bg, pt;
+            swizzle2<T,T[4],2,3> zw, ba, pq;
+            swizzle2<T,T[4],3,0> wx, ar, qs;
+            swizzle2<T,T[4],3,1> wy, ag, qt;
+            swizzle2<T,T[4],3,2> wz, ab, qp;
+            swizzle3<T,T[4],0,1,2> xyz, rgb, stp;
+            swizzle3<T,T[4],0,1,3> xyw, rga, stq;
+            swizzle3<T,T[4],0,2,1> xzy, rbg, spt;
+            swizzle3<T,T[4],0,2,3> xzw, rba, spq;
+            swizzle3<T,T[4],0,3,1> xwy, rag, sqt;
+            swizzle3<T,T[4],0,3,2> xwz, rab, sqp;
+            swizzle3<T,T[4],1,0,2> yxz, grb, tsp;
+            swizzle3<T,T[4],1,0,3> yxw, gra, tsq;
+            swizzle3<T,T[4],1,2,0> yzx, gbr, tps;
+            swizzle3<T,T[4],1,2,3> yzw, gba, tpq;
+            swizzle3<T,T[4],1,3,0> ywx, gar, tqs;
+            swizzle3<T,T[4],1,3,2> ywz, gab, tqp;
+            swizzle3<T,T[4],2,0,1> zxy, brg, pst;
+            swizzle3<T,T[4],2,0,3> zxw, bra, psq;
+            swizzle3<T,T[4],2,1,0> zyx, bgr, pts;
+            swizzle3<T,T[4],2,1,3> zyw, bga, ptq;
+            swizzle3<T,T[4],2,3,0> zwx, bar, pqs;
+            swizzle3<T,T[4],2,3,1> zwy, bag, pqt;
+            swizzle3<T,T[4],3,0,1> wxy, arg, qst;
+            swizzle3<T,T[4],3,0,2> wxz, arb, qsp;
+            swizzle3<T,T[4],3,1,0> wyx, agr, qts;
+            swizzle3<T,T[4],3,1,2> wyz, agb, qtp;
+            swizzle3<T,T[4],3,2,0> wzx, abr, qps;
+            swizzle3<T,T[4],3,2,1> wzy, abg, qpt;
+            swizzle4<T,T[4],0,1,2,3> xyzw, rgba, stpq;
+            swizzle4<T,T[4],0,1,3,2> xywz, rgab, stqp;
+            swizzle4<T,T[4],0,2,1,3> xzyw, rbga, sptq;
+            swizzle4<T,T[4],0,2,3,1> xzwy, rbag, spqt;
+            swizzle4<T,T[4],0,3,1,2> xwyz, ragb, sqtp;
+            swizzle4<T,T[4],0,3,2,1> xwzy, rabg, sqpt;
+            swizzle4<T,T[4],1,0,2,3> yxzw, grba, tspq;
+            swizzle4<T,T[4],1,0,3,2> yxwz, grab, tsqp;
+            swizzle4<T,T[4],1,2,0,3> yzxw, gbra, tpsq;
+            swizzle4<T,T[4],1,2,3,0> yzwx, gbar, tpqs;
+            swizzle4<T,T[4],1,3,0,2> ywxz, garb, tqsp;
+            swizzle4<T,T[4],1,3,2,0> ywzx, gabr, tqps;
+            swizzle4<T,T[4],2,0,1,3> zxyw, brga, pstq;
+            swizzle4<T,T[4],2,0,3,1> zxwy, brag, psqt;
+            swizzle4<T,T[4],2,1,0,3> zyxw, bgra, ptsq;
+            swizzle4<T,T[4],2,1,3,0> zywx, bgar, ptqs;
+            swizzle4<T,T[4],2,3,0,1> zwxy, barg, pqst;
+            swizzle4<T,T[4],2,3,1,0> zwyx, bagr, pqts;
+            swizzle4<T,T[4],3,0,1,2> wxyz, argb, qstp;
+            swizzle4<T,T[4],3,0,2,1> wxzy, arbg, qspt;
+            swizzle4<T,T[4],3,1,0,2> wyxz, agrb, qtsp;
+            swizzle4<T,T[4],3,1,2,0> wyzx, agbr, qtps;
+            swizzle4<T,T[4],3,2,0,1> wzxy, abrg, qpst;
+            swizzle4<T,T[4],3,2,1,0> wzyx, abgr, qpts;
         };
         constexpr                            vec()                                                       : elems{} {}
         constexpr                            vec(const vec & v)                                          : elems{v[0], v[1], v[2], v[3]} {}
@@ -433,20 +418,11 @@
         constexpr explicit                   vec(const T & s)                                            : elems{s, s, s, s} {}
         template<class U> constexpr explicit vec(const vec<U,4> & v)                                     : elems{static_cast<T>(v[0]), static_cast<T>(v[1]), static_cast<T>(v[2]), static_cast<T>(v[3])} {}
         constexpr explicit                   vec(const quat<T> & q)                                      : elems{q.x, q.y, q.z, q.w} {}
-<<<<<<< HEAD
-        constexpr const T &                  operator[] (int i) const                                    { return elems[i]; }
-        LINALG_CONSTEXPR14 T &               operator[] (int i)                                          { return elems[i]; }
-        constexpr const T *                  data() const                                                { return elems; }
-        LINALG_CONSTEXPR14 T *               data()                                                      { return elems; }
-=======
         LINALG_CONSTEXPR14 vec &             operator = (const vec & r)                                  { elems = r.elems; return *this; }
         constexpr const T &                  operator[] (int i) const                                    { return elems.elems[i]; }
         LINALG_CONSTEXPR14 T &               operator[] (int i)                                          { return elems.elems[i]; }
         constexpr const T *                  data() const                                                { return elems.elems; }
         LINALG_CONSTEXPR14 T *               data()                                                      { return elems.elems; }
-        constexpr vec<T,3>                   xyz() const                                                 { return {elems.elems[0],elems.elems[1],elems.elems[2]}; }
-        constexpr vec<T,2>                   xy() const                                                  { return {elems.elems[0],elems.elems[1]}; }
->>>>>>> a0d260f8
 
         template<class U, class=detail::conv_t<vec,U>> constexpr vec(const U & u)                        : vec(detail::convert<vec>(u)) {}
         template<class U, class=detail::conv_t<U,vec>> constexpr operator U () const                     { return detail::convert<U>(*this); }
@@ -524,22 +500,15 @@
     // Relational operators //
     //////////////////////////
 
-    template<class A> constexpr auto operator == (const A & a, const A & b) -> decltype(compare(a,b) == 0) { return compare(a,b) == 0; }
-    template<class A> constexpr auto operator != (const A & a, const A & b) -> decltype(compare(a,b) != 0) { return compare(a,b) != 0; }
-    template<class A> constexpr auto operator <  (const A & a, const A & b) -> decltype(compare(a,b) <  0) { return compare(a,b) <  0; }
-    template<class A> constexpr auto operator >  (const A & a, const A & b) -> decltype(compare(a,b) >  0) { return compare(a,b) >  0; }
-    template<class A> constexpr auto operator <= (const A & a, const A & b) -> decltype(compare(a,b) <= 0) { return compare(a,b) <= 0; }
-    template<class A> constexpr auto operator >= (const A & a, const A & b) -> decltype(compare(a,b) >= 0) { return compare(a,b) >= 0; }
-
-    template<class T> constexpr detail::ord<T> compare(const vec<T,2> & a, const vec<T,2> & b) { return !(a[0]==b[0]) ? detail::ord<T>{a[0],b[0]} : detail::ord<T>{a[1],b[1]}; }
-    template<class T> constexpr detail::ord<T> compare(const vec<T,3> & a, const vec<T,3> & b) { return !(a[0]==b[0]) ? detail::ord<T>{a[0],b[0]} : !(a[1]==b[1]) ? detail::ord<T>{a[1],b[1]} : detail::ord<T>{a[2],b[2]}; }
-    template<class T> constexpr detail::ord<T> compare(const vec<T,4> & a, const vec<T,4> & b) { return !(a[0]==b[0]) ? detail::ord<T>{a[0],b[0]} : !(a[1]==b[1]) ? detail::ord<T>{a[1],b[1]} : !(a[2]==b[2]) ? detail::ord<T>{a[2],b[2]} : detail::ord<T>{a[3],b[3]}; }
-
-    template<class T, int M> constexpr detail::ord<T> compare(const mat<T,M,2> & a, const mat<T,M,2> & b) { return a[0]!=b[0] ? compare(a[0],b[0]) : compare(a[1],b[1]); }
-    template<class T, int M> constexpr detail::ord<T> compare(const mat<T,M,3> & a, const mat<T,M,3> & b) { return a[0]!=b[0] ? compare(a[0],b[0]) : a[1]!=b[1] ? compare(a[1],b[1]) : compare(a[2],b[2]); }
-    template<class T, int M> constexpr detail::ord<T> compare(const mat<T,M,4> & a, const mat<T,M,4> & b) { return a[0]!=b[0] ? compare(a[0],b[0]) : a[1]!=b[1] ? compare(a[1],b[1]) : a[2]!=b[2] ? compare(a[2],b[2]) : compare(a[3],b[3]); }
-
-    template<class T> constexpr detail::ord<T> compare(const quat<T> & a, const quat<T> & b) { return !(a.x==b.x) ? detail::ord<T>{a.x,b.x} : !(a.y==b.y) ? detail::ord<T>{a.y,b.y} : !(a.z==b.z) ? detail::ord<T>{a.z,b.z} : detail::ord<T>{a.w,b.w}; }
+    template<class A, class B> using compare_t = typename detail::any_compare<detail::unpack_t<A>, detail::unpack_t<B>>::type;
+    template<class A, class B> constexpr compare_t<A,B> compare(const A & a, const B & b) { return detail::any_compare<detail::unpack_t<A>, detail::unpack_t<B>>()(a,b); }
+
+    template<class A, class B> constexpr auto operator == (const A & a, const B & b) -> decltype(compare(a,b) == 0) { return compare(a,b) == 0; }
+    template<class A, class B> constexpr auto operator != (const A & a, const B & b) -> decltype(compare(a,b) != 0) { return compare(a,b) != 0; }
+    template<class A, class B> constexpr auto operator <  (const A & a, const B & b) -> decltype(compare(a,b) <  0) { return compare(a,b) <  0; }
+    template<class A, class B> constexpr auto operator >  (const A & a, const B & b) -> decltype(compare(a,b) >  0) { return compare(a,b) >  0; }
+    template<class A, class B> constexpr auto operator <= (const A & a, const B & b) -> decltype(compare(a,b) <= 0) { return compare(a,b) <= 0; }
+    template<class A, class B> constexpr auto operator >= (const A & a, const B & b) -> decltype(compare(a,b) >= 0) { return compare(a,b) >= 0; }
 
     ///////////////////
     // Range support //
